import folium
from folium.plugins import Draw

from seismic_data.models.common import RectangleArea, CircleArea 
# from shapely.geometry import Point
# from shapely.geometry.polygon import Polygon
# import geopandas as gpd
import streamlit as st


DEFAULT_COLOR_MARKER = 'blue'

def create_map(map_center=[-25.0000, 135.0000], areas=[]):
    """
    Default on Australia center
    """
    m = folium.Map(location=map_center, zoom_start=2, tiles='CartoDB positron', attr='Map data © OpenStreetMap contributors, CartoDB')

    Draw(
        draw_options={
            'polyline': False,  
            'rectangle': True,  
            'polygon': False,   
            'circle': True,     
            'marker': False,    
            'circlemarker': False,
        },
        edit_options={'edit': True},
        export=False
    ).add_to(m)

    folium.plugins.Fullscreen(
        position="topright",
        title="Expand me",
        title_cancel="Exit me",
        force_separate_button=True,
    ).add_to(m)

    for area in areas:
        coords = area.coords
        
        if isinstance(coords, RectangleArea):
            folium.Rectangle(
                bounds=[[coords.min_lat, coords.min_lng], [coords.max_lat, coords.max_lng]],
                color=coords.color,
                fill=True,
                fill_opacity=0.5
            ).add_to(m)

        elif isinstance(coords, CircleArea):
            if coords.min_radius == 0:
                folium.Circle(
                    location=[coords.lat, coords.lng],
                    radius=coords.max_radius,
                    color="green",  # Solid green color
                    fill=True,
                    fill_opacity=0.5
                ).add_to(m)
            else:
                # Outer circle (max_radius) with dashed lines
                folium.Circle(
                    location=[coords.lat, coords.lng],
                    radius=coords.max_radius,
                    color=coords.color,
                    fill=False,
                    dash_array='2, 4',  # Dashed lines
                    weight=2,                
                ).add_to(m)

                # Inner circle (min_radius), always with dashed lines
                folium.Circle(
                    location=[coords.lat, coords.lng],
                    radius=coords.min_radius,
                    color=coords.color,
                    fill=False,
                    dash_array='2, 4',  # Dashed lines
                    weight=2, 
                ).add_to(m)

    return m


def get_marker_color(magnitude):
    if magnitude < 1.8:
        return 'silver'
    elif 1.8 <= magnitude < 2.4:
        return 'yellow'
    elif 2.4 <= magnitude < 5:
        return 'orange'
    elif 5 <= magnitude < 7:
        return 'red'
    elif 7 <= magnitude < 8.5:
        return 'magenta'
    else:
        return 'purple'
    

def create_popup(index, row, cols_to_disp):
    html_disp = f"<h4>No: {index}</h4>"
    for k,v in cols_to_disp.items():
        html_disp += f"<h6>{v}: {row[k]}</h6>"

    return f"""
    <div>
        {html_disp}
    </div>
    """


<<<<<<< HEAD
def add_data_points(base_map, df, cols_to_disp, selected_idx = [], col_color = 'magnitude'):
    marker_info = {} 
    for index, row in df.iterrows():
        color = get_marker_color(row[col_color])
        edge_color = color
        size  = 5
        fill_opacity = 0.2
        if index in selected_idx:
            # color = 'black'
            edge_color = 'black'
            fill_opacity = 1.0
            size = 7

=======

def add_data_points(base_map, df, cols_to_disp, selected_idx=[], col_color=None):
    marker_info = {}
    
    for index, row in df.iterrows():
        if col_color is None:
            color = DEFAULT_COLOR_MARKER  
        else:
            color = get_marker_color(row[col_color])
        
        if index in selected_idx:
            radius = 10  
            color = 'darkred' 
        else:
            radius = 5 
        
>>>>>>> 93a2b95c
        popup_content = create_popup(index, row, cols_to_disp)
        popup = folium.Popup(html=popup_content, max_width=2650, min_width=200)
        
        folium.CircleMarker(
            location=[row['latitude'], row['longitude']],
<<<<<<< HEAD
            radius=size,
=======
            radius=radius,  
>>>>>>> 93a2b95c
            popup=popup,
            color=edge_color,
            fill=True,
            fill_color=color,
            fill_opacity=fill_opacity,
        ).add_to(base_map)

        marker_info[(row['latitude'], row['longitude'])] = { "id": index }

        for k, v in cols_to_disp.items():
            marker_info[(row['latitude'], row['longitude'])][v] = row[k]

    return base_map, marker_info
<|MERGE_RESOLUTION|>--- conflicted
+++ resolved
@@ -1,5 +1,9 @@
 import folium
 from folium.plugins import Draw
+
+import matplotlib.pyplot as plt
+from matplotlib.colors import Normalize
+import matplotlib.cm as cm
 
 from seismic_data.models.common import RectangleArea, CircleArea 
 # from shapely.geometry import Point
@@ -95,6 +99,17 @@
         return 'purple'
     
 
+def get_color_map(df, c, offset=0.0, cmap='viridis'):
+    """
+    offset: 0.0 <= offset <= 1   -> it is used to lower the range of colors
+    """
+    colormap = cm.get_cmap(cmap) 
+    min_val, max_val = [df[c].min(), df[c].max()]
+    norm = Normalize(vmin=min_val + offset * min_val, vmax=max_val - offset)
+
+    return norm, colormap
+    
+
 def create_popup(index, row, cols_to_disp):
     html_disp = f"<h4>No: {index}</h4>"
     for k,v in cols_to_disp.items():
@@ -107,48 +122,32 @@
     """
 
 
-<<<<<<< HEAD
 def add_data_points(base_map, df, cols_to_disp, selected_idx = [], col_color = 'magnitude'):
     marker_info = {} 
     for index, row in df.iterrows():
         color = get_marker_color(row[col_color])
         edge_color = color
-        size  = 5
         fill_opacity = 0.2
-        if index in selected_idx:
-            # color = 'black'
-            edge_color = 'black'
-            fill_opacity = 1.0
-            size = 7
 
-=======
-
-def add_data_points(base_map, df, cols_to_disp, selected_idx=[], col_color=None):
-    marker_info = {}
-    
-    for index, row in df.iterrows():
         if col_color is None:
             color = DEFAULT_COLOR_MARKER  
         else:
             color = get_marker_color(row[col_color])
         
         if index in selected_idx:
-            radius = 10  
-            color = 'darkred' 
+            size = 7  
+            # color = 'darkred' 
+            edge_color = 'black'
+            fill_opacity = 1.0
         else:
-            radius = 5 
-        
->>>>>>> 93a2b95c
+            size = 5
+
         popup_content = create_popup(index, row, cols_to_disp)
         popup = folium.Popup(html=popup_content, max_width=2650, min_width=200)
         
         folium.CircleMarker(
             location=[row['latitude'], row['longitude']],
-<<<<<<< HEAD
             radius=size,
-=======
-            radius=radius,  
->>>>>>> 93a2b95c
             popup=popup,
             color=edge_color,
             fill=True,
