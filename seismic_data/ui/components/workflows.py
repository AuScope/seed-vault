from seismic_data.ui.components.waveform import WaveformComponents
import streamlit as st
import plotly.express as px
import pandas as pd

from seismic_data.enums.ui import Steps
from seismic_data.models.config import SeismoLoaderSettings, DownloadType

from seismic_data.ui.components.base import BaseComponent

from seismic_data.service.seismoloader import run_event

download_options = [f.name.title() for f in DownloadType]


class EventBasedWorkflow:

    settings: SeismoLoaderSettings
    stage: int = 1
    event_components: BaseComponent
    station_components: BaseComponent


    def __init__(self, settings: SeismoLoaderSettings):
        self.settings = settings
<<<<<<< HEAD
        self.event_components = BaseComponent(self.settings, step_type=Steps.EVENT, prev_step_type=None, stage=1)    
        self.station_components = BaseComponent(self.settings, step_type=Steps.STATION, prev_step_type=Steps.EVENT, stage=2)    

=======
        self.event_components = EventComponents(self.settings)    
        self.station_components = StationComponents(self.settings)    
        self.waveform_components = WaveformComponents(self.settings)    
        
>>>>>>> 3d95fc57
    def next_stage(self):
        self.stage += 1
        st.rerun()

    def previous_stage(self):
        self.stage -= 1
        st.rerun()

    def render(self):
        if self.stage == 1:
            c1, c2, c3 = st.columns([1, 1, 1])        
            with c2:
                st.subheader("Step 1: Select Events")
            with c1:
                if st.button("Next"):
                    self.event_components.sync_df_markers_with_df_edit()
                    self.event_components.update_selected_data()
                    if len(self.event_components.settings.event.selected_catalogs)>0 :                    
                        self.next_stage()   
                    else :
                        st.error("Please select an event to proceed to the next step.")
            self.event_components.render()

        if self.stage == 2:            
            c1, c2, c3 = st.columns([1, 1, 1])
            with c1:
                if st.button("Next"):
                    self.station_components.sync_df_markers_with_df_edit()
                    self.station_components.update_selected_data()
                    if len(self.station_components.settings.station.selected_invs)>0 :                    
                        self.next_stage()   
                    else :
                        st.error("Please select a station to proceed to the next step.")
            with c2:
                st.write("### Step 2: Select Stations")
            with c3:
                if st.button("Previous"):
<<<<<<< HEAD
                    selected_idx = self.event_components.get_selected_idx()
                    self.event_components.refresh_map(selected_idx=selected_idx,clear_draw=True)
                    self.previous_stage() 
            self.station_components.render()

        if self.stage == 3:
            c1, c2, c3 = st.columns([1, 1, 1])
            with c2:
                st.write("### Step 3: Waveforms")
            with c3:
                if st.button("Previous"):
                    selected_idx = self.station_components.get_selected_idx()
                    self.station_components.refresh_map(selected_idx=selected_idx,clear_draw=True)
                    self.previous_stage()
            st.write(self.settings.event.selected_catalogs)
            st.write(self.settings.station.selected_invs)
            time_series = run_event(self.settings)
            df = pd.DataFrame(time_series)
            grouped = df.groupby(['Network', 'Station', 'Location'])
            for (network, station, location), group in grouped:
                with st.expander(f"Network: {network}, Station: {station}, Location: {location}"):
                    # with st.expander(f"Station: {station}"):
                    #     with st.expander(f"Location: {location}"):
                            # Assuming 'Data' column contains the timeseries data
                    all_data = pd.DataFrame()
                    for index, row in group.iterrows():
                        current_data = row['Data']
                        if not current_data.empty:
                            all_data = pd.concat([all_data, current_data])
                        else:
                            st.write(f"No data available for channel: {row['Channel']}")
=======
                    self.previous_stage()                
            self.station_components.render(self.stage)
        if self.stage == 3:
            if self.stage == 3:
                c1, c2, c3 = st.columns([1, 1, 1])
                with c1:
                    if st.button("Previous"):
                        self.previous_stage()
                with c2:
                    st.write("Step 3: Select Waveforms")
                with c3:
                    if st.button("Next"):
                        self.next_stage()
                self.waveform_components.render()
        # if self.stage == 3:
        #     c1, c2, c3 = st.columns([1, 1, 1])
        #     with c2:
        #         st.write("### Step 3: Waveforms")
        #     with c3:
        #         if st.button("Previous"):
        #             self.previous_stage()
        #     st.write(self.settings.event.selected_catalogs)
        #     st.write(self.settings.station.selected_invs)
        #     time_series = run_event(self.settings)
        #     df = pd.DataFrame(time_series)
        #     grouped = df.groupby(['Network', 'Station', 'Location'])
        #     for (network, station, location), group in grouped:
        #         with st.expander(f"Network: {network}, Station: {station}, Location: {location}"):
        #             # with st.expander(f"Station: {station}"):
        #             #     with st.expander(f"Location: {location}"):
        #                     # Assuming 'Data' column contains the timeseries data
        #             all_data = pd.DataFrame()
        #             for index, row in group.iterrows():
        #                 current_data = row['Data']
        #                 if not current_data.empty:
        #                     all_data = pd.concat([all_data, current_data])
        #                 else:
        #                     st.write(f"No data available for channel: {row['Channel']}")
>>>>>>> 3d95fc57

        #             # Now plot all channels on one plot
        #             title = f'Waveform Data - {network}.{station}.{location}'
        #             fig = px.line(all_data, x='time', y='amplitude', color='channel',
        #                         title=title)
        #             st.plotly_chart(fig, use_container_width=True, key=f"event_waveform_{title}")




class StationBasedWorkflow:

    settings: SeismoLoaderSettings
    stage: int = 1
    event_components: BaseComponent
    station_components: BaseComponent


    def __init__(self, settings: SeismoLoaderSettings):
        self.settings = settings   
        self.station_components = BaseComponent(self.settings, step_type=Steps.STATION, prev_step_type=None, stage=1)   
        self.event_components = BaseComponent(self.settings, step_type=Steps.EVENT, prev_step_type=Steps.STATION, stage=2)  

    def next_stage(self):
        if self.settings.download_type == DownloadType.EVENT:
            self.stage += 1        
            st.rerun()
        if self.settings.download_type == DownloadType.CONTINUOUS:
            self.stage += 2       
            st.rerun()

    def previous_stage(self):
        if self.settings.download_type == DownloadType.EVENT:
            self.stage -= 1        
            st.rerun()
        if self.settings.download_type == DownloadType.CONTINUOUS:
            self.stage -= 2       
            st.rerun()

    def render(self):
        if self.stage == 1:
            c1, c2, c3 = st.columns([1, 1, 1])        
            with c2:
                st.subheader("Step 1: Select Stations")
            with c1:
                if st.button("Next"):
                    self.station_components.sync_df_markers_with_df_edit()
                    self.station_components.update_selected_data()
                    if len(self.station_components.settings.station.selected_invs)>0 :               
                        self.next_stage()   
                    else :
                        st.error("Please select a station to proceed to the next step.")

            with c3:
                selected_download_type = st.selectbox('Download Type:', download_options, index=download_options.index(self.settings.download_type.name.title()), key="station-pg-download-type")
                self.settings.download_type = DownloadType[selected_download_type.upper()]
                    
            self.station_components.render()

        if self.stage == 2:            
            c1, c2, c3 = st.columns([1, 1, 1])
            with c1:
                if st.button("Next"):
                    self.event_components.sync_df_markers_with_df_edit()
                    self.event_components.update_selected_data()
                    if len(self.event_components.settings.event.selected_catalogs)>0 :                    
                        self.next_stage()   
                    else :
                        st.error("Please select an event to proceed to the next step.")
            with c2:
                st.write("### Step 2: Select Events")
            with c3:
                if st.button("Previous"):
                    selected_idx = self.station_components.get_selected_idx()
                    self.station_components.refresh_map(selected_idx=selected_idx,clear_draw=True)
                    self.previous_stage() 
            self.event_components.render()

        if self.stage == 3:
            c1, c2, c3 = st.columns([1, 1, 1])
            with c2:
                st.write("### Step 3: Waveforms")
            with c3:
                if st.button("Previous"):
                    selected_idx = self.station_components.get_selected_idx()
                    self.station_components.refresh_map(selected_idx=selected_idx,clear_draw=True)
                    self.previous_stage()
            if self.settings.download_type == DownloadType.CONTINUOUS:
                st.write("# Waveform for Continuous not implemented!")

            if self.settings.download_type == DownloadType.EVENT:
                
                st.write(self.settings.event.selected_catalogs)
                st.write(self.settings.station.selected_invs)
                time_series = run_event(self.settings)
                df = pd.DataFrame(time_series)
                grouped = df.groupby(['Network', 'Station', 'Location'])
                for (network, station, location), group in grouped:
                    with st.expander(f"Network: {network}, Station: {station}, Location: {location}"):
                        # with st.expander(f"Station: {station}"):
                        #     with st.expander(f"Location: {location}"):
                                # Assuming 'Data' column contains the timeseries data
                        all_data = pd.DataFrame()
                        for index, row in group.iterrows():
                            current_data = row['Data']
                            if not current_data.empty:
                                all_data = pd.concat([all_data, current_data])
                            else:
                                st.write(f"No data available for channel: {row['Channel']}")

                        # Now plot all channels on one plot
                        title = f'Waveform Data - {network}.{station}.{location}'
                        fig = px.line(all_data, x='time', y='amplitude', color='channel',
                                    title=title)
                        st.plotly_chart(fig, use_container_width=True, key=f"event_waveform_{title}")

<|MERGE_RESOLUTION|>--- conflicted
+++ resolved
@@ -19,20 +19,13 @@
     stage: int = 1
     event_components: BaseComponent
     station_components: BaseComponent
-
+    waveform_components: WaveformComponents
 
     def __init__(self, settings: SeismoLoaderSettings):
         self.settings = settings
-<<<<<<< HEAD
         self.event_components = BaseComponent(self.settings, step_type=Steps.EVENT, prev_step_type=None, stage=1)    
         self.station_components = BaseComponent(self.settings, step_type=Steps.STATION, prev_step_type=Steps.EVENT, stage=2)    
-
-=======
-        self.event_components = EventComponents(self.settings)    
-        self.station_components = StationComponents(self.settings)    
-        self.waveform_components = WaveformComponents(self.settings)    
-        
->>>>>>> 3d95fc57
+        self.waveform_components = WaveformComponents(self.settings)
     def next_stage(self):
         self.stage += 1
         st.rerun()
@@ -70,7 +63,6 @@
                 st.write("### Step 2: Select Stations")
             with c3:
                 if st.button("Previous"):
-<<<<<<< HEAD
                     selected_idx = self.event_components.get_selected_idx()
                     self.event_components.refresh_map(selected_idx=selected_idx,clear_draw=True)
                     self.previous_stage() 
@@ -85,70 +77,7 @@
                     selected_idx = self.station_components.get_selected_idx()
                     self.station_components.refresh_map(selected_idx=selected_idx,clear_draw=True)
                     self.previous_stage()
-            st.write(self.settings.event.selected_catalogs)
-            st.write(self.settings.station.selected_invs)
-            time_series = run_event(self.settings)
-            df = pd.DataFrame(time_series)
-            grouped = df.groupby(['Network', 'Station', 'Location'])
-            for (network, station, location), group in grouped:
-                with st.expander(f"Network: {network}, Station: {station}, Location: {location}"):
-                    # with st.expander(f"Station: {station}"):
-                    #     with st.expander(f"Location: {location}"):
-                            # Assuming 'Data' column contains the timeseries data
-                    all_data = pd.DataFrame()
-                    for index, row in group.iterrows():
-                        current_data = row['Data']
-                        if not current_data.empty:
-                            all_data = pd.concat([all_data, current_data])
-                        else:
-                            st.write(f"No data available for channel: {row['Channel']}")
-=======
-                    self.previous_stage()                
-            self.station_components.render(self.stage)
-        if self.stage == 3:
-            if self.stage == 3:
-                c1, c2, c3 = st.columns([1, 1, 1])
-                with c1:
-                    if st.button("Previous"):
-                        self.previous_stage()
-                with c2:
-                    st.write("Step 3: Select Waveforms")
-                with c3:
-                    if st.button("Next"):
-                        self.next_stage()
-                self.waveform_components.render()
-        # if self.stage == 3:
-        #     c1, c2, c3 = st.columns([1, 1, 1])
-        #     with c2:
-        #         st.write("### Step 3: Waveforms")
-        #     with c3:
-        #         if st.button("Previous"):
-        #             self.previous_stage()
-        #     st.write(self.settings.event.selected_catalogs)
-        #     st.write(self.settings.station.selected_invs)
-        #     time_series = run_event(self.settings)
-        #     df = pd.DataFrame(time_series)
-        #     grouped = df.groupby(['Network', 'Station', 'Location'])
-        #     for (network, station, location), group in grouped:
-        #         with st.expander(f"Network: {network}, Station: {station}, Location: {location}"):
-        #             # with st.expander(f"Station: {station}"):
-        #             #     with st.expander(f"Location: {location}"):
-        #                     # Assuming 'Data' column contains the timeseries data
-        #             all_data = pd.DataFrame()
-        #             for index, row in group.iterrows():
-        #                 current_data = row['Data']
-        #                 if not current_data.empty:
-        #                     all_data = pd.concat([all_data, current_data])
-        #                 else:
-        #                     st.write(f"No data available for channel: {row['Channel']}")
->>>>>>> 3d95fc57
-
-        #             # Now plot all channels on one plot
-        #             title = f'Waveform Data - {network}.{station}.{location}'
-        #             fig = px.line(all_data, x='time', y='amplitude', color='channel',
-        #                         title=title)
-        #             st.plotly_chart(fig, use_container_width=True, key=f"event_waveform_{title}")
-
+            self.waveform_components.render()
 
 
 
