--- conflicted
+++ resolved
@@ -20,18 +20,5 @@
 class CircleArea(BaseModel):
     lat   : float
     lng   : float
-<<<<<<< HEAD
     min_radius: float = 0
-    max_radius: float
-=======
-    radius: float
-    type  : Literal["station", "event"] = "event"
-
-    @property
-    def color(self) -> str:
-        if self.type == "station":
-            return "red"
-        elif self.type == "event":
-            return "green"
-        return "blue"  
->>>>>>> b002dcad
+    max_radius: float