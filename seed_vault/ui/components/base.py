--- conflicted
+++ resolved
@@ -732,12 +732,8 @@
                 self.all_feature_drawings = geo_constraint
                 self.map_fg_area= add_area_overlays(areas=geo_constraint)
             if get_data:
-<<<<<<< HEAD
                 self.handle_get_data()
                 # self.fetch_data_with_loading(fetch_func=self.handle_get_data)
-=======
-                self.handle_get_data()                
->>>>>>> 6035f90e
 
         if rerun:
             st.rerun()
@@ -749,7 +745,6 @@
     # GET DATA
     # ====================
 
-<<<<<<< HEAD
     def fetch_data_with_loading(self, fetch_func, *args, spinner_message="🔄 Fetching data...", success_message="✅ Data loaded successfully.", **kwargs):
         st.session_state['loading'] = True
         self.add_loading_overlay()
@@ -780,8 +775,6 @@
             <div class="loading-overlay">🔄 Loading... Please wait.</div>
         """, unsafe_allow_html=True)
 
-=======
->>>>>>> 6035f90e
     def handle_get_data(self, is_import: bool = False, uploaded_file = None):
         http_error = {
             204: "No data found",
@@ -1191,13 +1184,6 @@
     # WATCHER
     # ===================
     def watch_all_drawings(self, all_drawings):
-<<<<<<< HEAD
-=======
-        if self.all_current_drawings != all_drawings:
-            self.all_current_drawings = all_drawings
-            if self.auto_refresh_enabled:
-                self.refresh_map(rerun=True, get_data=True)
->>>>>>> 6035f90e
         # if self.all_current_drawings != all_drawings:
         #     self.all_current_drawings = all_drawings
         #     self.refresh_map(rerun=True, get_data=True)
@@ -1422,16 +1408,11 @@
                         self.sync_df_markers_with_df_edit()
                         self.df_markers.loc[self.clicked_marker_info['id'] - 1, 'is_selected'] = True
                         self.clicked_marker_info = None
-<<<<<<< HEAD
-                        self.refresh_map_selection()    
-                        
-=======
                         if self.auto_refresh_enabled:
                             self.refresh_map_selection()
                     # else:
                     #     self.df_markers.loc[self.clicked_marker_info['id'] - 1, 'is_selected'] = False
                     #     self.refresh_map_selection()
->>>>>>> 6035f90e
 
             except KeyError:
                 print("Selected map marker not found")
