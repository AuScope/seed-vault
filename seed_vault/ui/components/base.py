--- conflicted
+++ resolved
@@ -287,24 +287,6 @@
                 
             with st.expander("### Filters", expanded=True):
                 client_options = list(self.settings.client_url_mapping.keys())
-<<<<<<< HEAD
-                try:
-                    previous_client = self.settings.station.client
-                    self.settings.station.client = st.selectbox(
-                        'Choose a client:', client_options, 
-                        index=client_options.index(self.settings.station.client), 
-                        key="event-pg-client-station"
-                    )
-                    if self.settings.station.client != previous_client:
-                        self.settings.station.network = ""
-                        st.session_state["event-pg-net-txt-station"] = self.settings.station.network
-
-                        self.settings.station.station = ""
-                        st.session_state["event-pg-sta-txt-station"] = self.settings.station.network
-
-                except ValueError as e:
-                    st.error(f"Error: {str(e)}. Station client is set to {self.settings.station.client}, which seems does not exists. Please navigate to the settings page and use the Clients tab to add the client or fix the stored config.cfg file.")
-=======
                 self.settings.station.client = st.selectbox(
                     'Choose a client:', 
                     client_options,
@@ -316,7 +298,6 @@
                 services = check_client_services(self.settings.station.client)
                 if not services['station']:
                     st.warning(f"⚠️ Warning: Selected client '{self.settings.station.client}' does not support STATION service. Please choose another client.")
->>>>>>> 6a716f76
 
                 c11, c12 = st.columns([1,1])
                 with c11:
