--- conflicted
+++ resolved
@@ -316,7 +316,6 @@
         # Capture stdout/stderr for logging
         with redirect_stdout(StringIO()) as stdout, redirect_stderr(StringIO()) as stderr:
             try:
-<<<<<<< HEAD
                 # Update to unpack the tuple returned by run_event
                 streams_and_missing = run_event(self.settings, stop_event)
                 if streams_and_missing:
@@ -324,10 +323,6 @@
                     success = True
                 else:
                     success = False
-=======
-                self.streams,self.missing_data = run_event(self.settings, stop_event) # This now returns list of streams AND a dictionary with event_id keys of what is missing
-                success = True
->>>>>>> 1172fc11
             except Exception as e:
                 success = False
                 print(f"Error: {str(e)}")  # This will be captured in the output
