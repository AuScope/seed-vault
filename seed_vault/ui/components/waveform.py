--- conflicted
+++ resolved
@@ -14,17 +14,7 @@
 import numpy as np
 from seed_vault.enums.config import SeismoClients
 
-<<<<<<< HEAD
-### debug missing EARTHSCOPE key in URL_MAPPINGS.. it should be there for 1.4.1!!
-# from obspy import __version__ as obspyversion
-# from obspy.clients.fdsn.header import URL_MAPPINGS
-# if 'EARTHSCOPE' not in URL_MAPPINGS.keys():
-#     print("SOMETHING IS WRONG::: 'EARTHSCOPE' not in URL_MAPPINGS for obspy version ", obspyversion)
-#     URL_MAPPINGS.update({'EARTHSCOPE':'http://service.iris.edu'})
-
-=======
 client_options = [f.name for f in SeismoClients]
->>>>>>> b4fbbff9
 
 class WaveformFilterMenu:
     settings: SeismoLoaderSettings
