--- conflicted
+++ resolved
@@ -210,9 +210,7 @@
                     selected_idx = self.station_components.get_selected_idx()
                     self.station_components.refresh_map(selected_idx=selected_idx,clear_draw=True)
                     self.previous_stage() 
-            
-<<<<<<< HEAD
-            st.write("## Final Step for this flow is not yet Implemented!")
+            self.waveform_components.render()
         else:    
 
             title = "Stations" if self.settings.selected_workflow == WorkflowType.EVENT_BASED else "Events"
@@ -224,9 +222,6 @@
                     elif self.settings.selected_workflow == WorkflowType.STATION_BASED:
                         selected_idx = self.station_components.get_selected_idx()
                         self.station_components.refresh_map(selected_idx=selected_idx, clear_draw=True)
-=======
-            self.waveform_components.render()
->>>>>>> 6dd1af2c
 
                     self.previous_stage()
 
