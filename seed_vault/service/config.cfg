[SDS]
sds_path = ./data/SDS

[DATABASE]
# default is sds_path/database.sqlite
db_path = ./data/database.sql

[PROCESSING]
num_processes = 2
gap_tolerance = 60
#download type can be continuous (default) or event
download_type = event

# not in use yet TODO
[AUTH]

2P = username:password_for_2P
4B = 4B:password
XX.STA01 = username:password_for_specific_station_within_network



[WAVEFORM]
#idea possibly that people can "rank" which client they want to use.. if no data on one, try the other. e.g. use iris-federator obspy.clients.fdsn.routing.routing_client.RoutingClient
client = IRIS 
channel_pref = CH,HH,BH,EH,HN,EN,SH,LH
location_pref = 10,00,20,30

days_per_request = 1

[STATION]
# see: https://www.auspass.edu.au/fdsnws/station/1/builder

# an opportunity to use a different client than the default in WAVEFORM
client = IRIS

# if set, will get the stations defined solely by the contents of this inventory file
local_inventory = 

# force-add these stations to the inventory at the same time (possibly outside of the search)
force_stations = 
#similarly, often we don't want some stations regardless of anything
exclude_stations = 


# year,month,day,hour,min,sec,microsecond, or YYYYDOY, or a datetime string, any format obspy accepts
starttime = 2024-08-20
endtime = 2024-11-20
startbefore = 
startafter = 
endbefore = 
endafter = 

<<<<<<< HEAD
network = _GSN
station = 
location = 
channel = 

# can be 'bounding' or 'circle' or anything else (e.g. neither) to avoid
geo_constraint = circle
# if geo_constraint == "circle"
latitude = 1.3429
longitude = 118.4805
minsearchradius = 0.0
maxsearchradius = 15.0
=======
network = 4B
station = SNKG4
location = *
channel = *
>>>>>>> e32d6dc9

# don't change. if you are searching a network in [AUTH] it will change this flag
includerestricted = True
level = station

[EVENT]
# see: https://www.auspass.edu.au/fdsnws/event/1/builder

# an opportunity to use a different client than the default in FDSN
client = USGS
model = iasp91
before_p_sec = 0
after_p_sec = 0
starttime = 2024-08-20
endtime = 2024-09-20
min_depth = 0.0
max_depth = 6800.0
minmagnitude = 6.0
maxmagnitude = 10.0

# These are relative to the individual stations
minradius = 30.0
maxradius = 90.0


local_catalog = 


# 'radial' or 'box'. it would be nice if there was a way to auto-detect
<<<<<<< HEAD
geo_constraint = bounding
# bounding box (somewhat rare, especially for this type of work)
minlatitude = -4.565474
maxlatitude = 23.885838
minlongitude = 109.6875
maxlongitude = 138.515625
=======
>>>>>>> e32d6dc9

# shouldn't want these if you're just getting waveform data around an event
# the defaults are "None" which I guess is false?
includeallorigins = False
includeallmagnitudes = False
includearrivals = False

limit = 
offset = 

contributor = 
updatedafter = <|MERGE_RESOLUTION|>--- conflicted
+++ resolved
@@ -51,7 +51,6 @@
 endbefore = 
 endafter = 
 
-<<<<<<< HEAD
 network = _GSN
 station = 
 location = 
@@ -64,12 +63,6 @@
 longitude = 118.4805
 minsearchradius = 0.0
 maxsearchradius = 15.0
-=======
-network = 4B
-station = SNKG4
-location = *
-channel = *
->>>>>>> e32d6dc9
 
 # don't change. if you are searching a network in [AUTH] it will change this flag
 includerestricted = True
@@ -99,15 +92,12 @@
 
 
 # 'radial' or 'box'. it would be nice if there was a way to auto-detect
-<<<<<<< HEAD
 geo_constraint = bounding
 # bounding box (somewhat rare, especially for this type of work)
 minlatitude = -4.565474
 maxlatitude = 23.885838
 minlongitude = 109.6875
 maxlongitude = 138.515625
-=======
->>>>>>> e32d6dc9
 
 # shouldn't want these if you're just getting waveform data around an event
 # the defaults are "None" which I guess is false?
