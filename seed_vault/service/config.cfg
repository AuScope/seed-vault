--- conflicted
+++ resolved
@@ -16,25 +16,15 @@
 
 2p = username:password_for_2P
 
-<<<<<<< HEAD
-4b = 4B:password
-
-xx.sta01 = username:password_for_specific_station_within_network
-=======
 4b = 4B:mango63
 
 xx.stat01 = user:password
->>>>>>> ecb12d17
 
 
 
 [WAVEFORM]
 #idea possibly that people can "rank" which client they want to use.. if no data on one, try the other. e.g. use iris-federator obspy.clients.fdsn.routing.routing_client.RoutingClient
-<<<<<<< HEAD
 client = IRIS
-=======
-client = AUSPASS
->>>>>>> ecb12d17
 channel_pref = CH,HH,BH,EH,HN,EN,SH,LH
 location_pref = 10,00,20,30
 
@@ -81,21 +71,12 @@
 
 # an opportunity to use a different client than the default in FDSN
 # client = USGS
-<<<<<<< HEAD
 client = IRIS
 model = iasp91
 before_p_sec = 0
 after_p_sec = 0
 starttime = 2024-08-20T00:00:00
 endtime = 2024-09-20T00:00:00
-=======
-client = USGS
-model = iasp91
-before_p_sec = 20
-after_p_sec = 100
-starttime = 2024-08-20
-endtime = 2024-09-20
->>>>>>> ecb12d17
 min_depth = 0.0
 max_depth = 6800.0
 minmagnitude = 5.3
