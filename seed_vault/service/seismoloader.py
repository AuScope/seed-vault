--- conflicted
+++ resolved
@@ -1844,20 +1844,14 @@
     # Process continuous data
     if download_type == DownloadType.CONTINUOUS:
         settings.station.selected_invs = get_stations(settings)
-<<<<<<< HEAD
         return run_continuous(settings, stop_event)
-=======
-        run_continuous(settings) # this doesn't return anything
->>>>>>> a16687e8
+        # run_continuous(settings) # this doesn't return anything
 
     # Process event-based data
     if download_type == DownloadType.EVENT:
         settings.event.selected_catalogs = get_events(settings)
         settings.station.selected_invs = get_stations(settings)
-<<<<<<< HEAD
-        return run_event(settings, stop_event)
-=======
-        event_traces, missing = run_event(settings) # this returns a stream containing all the downloaded traces, and a dictionary of what's missing
->>>>>>> a16687e8
+        # return run_event(settings, stop_event)
+        event_traces, missing = run_event(settings, stop_event) # this returns a stream containing all the downloaded traces, and a dictionary of what's missing
 
     return None